--- conflicted
+++ resolved
@@ -226,13 +226,8 @@
         self.widget.pack_start(self.scrolledwindow)
 
         self.screen.new(default=False)
-<<<<<<< HEAD
         self.screen.current_record.set_default(defaults, modified=True)
-        self.screen.current_view.set_cursor()
-=======
-        self.screen.current_record.set_default(val)
         self.screen.set_cursor()
->>>>>>> 95a474f7
 
 
 class WizardForm(Wizard,SignalEvent):
