<?xml version="1.0"?>
<tryton>
    <data>
        <record model="ir.ui.view" id="partner_view_tree">
            <field name="model">partner.partner</field>
            <field name="type">tree</field>
            <field name="arch" type="xml">
                <![CDATA[
                <tree string="Partners">
                    <field name="name" select="1"/>
                    <field name="type" select="2"/>
                    <field name="lang" select="2"/>
                    <field name="website"/>
                    <field name="vat" select="1"/>
                    <field name="active" select="2"/>
                </tree>
                ]]>
            </field>
        </record>
        <record model="ir.ui.view" id="partner_view_form">
            <field name="model">partner.partner</field>
            <field name="type">form</field>
            <field name="arch" type="xml">
                <![CDATA[
                <form string="Partner">
                    <label name="name"/>
                    <field name="name" xexpand="1"/>
                    <label name="active"/>
                    <field name="active" xexpand="0" width="100"/>
                    <notebook colspan="4">
                        <page string="General">
                            <field name="addresses" mode="form,tree" colspan="4">
                                <tree string="Addresses" sequence="sequence">
                                    <field name="sequence" tree_invisible="1"/>
                                    <field name="name"/>
                                    <field name="phone"/>
                                    <field name="email"/>
                                    <field name="active"/>
                                </tree>
                            </field>
                            <label name="type"/>
                            <field name="type" select="2"/>
                            <label name="lang"/>
                            <field name="lang" widget="selection"/>
                            <separator string="Categories" colspan="4"/>
                            <field name="categories" colspan="4"/>
                        </page>
                    </notebook>
                </form>
                ]]>
            </field>
        </record>
        <record model="ir.action.act_window" id="act_partner_form">
            <field name="name">Partners</field>
            <field name="res_model">partner.partner</field>
            <field name="view_type">form</field>
        </record>
        <record model="ir.action.act_window.view" id="act_partner_form_view1">
            <field name="sequence" eval="10"/>
            <field name="view" ref="partner_view_tree"/>
            <field name="act_window" ref="act_partner_form"/>
        </record>
        <record model="ir.action.act_window.view" id="act_partner_form_view2">
            <field name="sequence" eval="20"/>
            <field name="view" ref="partner_view_form"/>
            <field name="act_window" ref="act_partner_form"/>
        </record>
        <menuitem parent="menu_partner" sequence="1"
            action="act_partner_form" id="menu_partner_form"/>
        <record model="ir.action.act_window" id="act_partner_form2">
            <field name="name">Partners</field>
            <field name="res_model">partner.partner</field>
            <field name="view_type">form</field>
        </record>
        <record model="ir.action.act_window.view" id="act_partner_form2_view1">
            <field name="sequence" eval="10"/>
            <field name="view" ref="partner_view_form"/>
            <field name="act_window" ref="act_partner_form2"/>
        </record>
        <record model="ir.action.act_window.view" id="act_partner_form2_view2">
            <field name="sequence" eval="20"/>
            <field name="view" ref="partner_view_tree"/>
            <field name="act_window" ref="act_partner_form2"/>
        </record>
        <menuitem name="New Partner" parent="menu_partner_form" sequence="1"
            action="act_partner_form2" id="menu_partner_form2"/>
        <record model="ir.action.act_window" id="act_partner_by_category">
            <field name="name">Partners by Category</field>
            <field name="res_model">partner.partner</field>
            <field name="view_type">form</field>
            <field name="domain">[('categories', 'child_of', [active_id])]</field>
        </record>
        <record model="ir.action.keyword" id="act_partner_by_category_keyword1">
            <field name="keyword">tree_open</field>
            <field name="model">partner.category,0</field>
            <field name="action" ref="act_partner_by_category"/>
        </record>
        <record model="ir.action.report" id="report_label">
            <field name="name">Labels</field>
            <field name="model">partner.partner</field>
            <field name="report_name">partner.label</field>
            <field name="report">partner/label.odt</field>
        </record>
        <record model="ir.action.keyword" id="report_label_partner">
            <field name="keyword">form_print</field>
            <field name="model">partner.partner,0</field>
            <field name="action" ref="report_label"/>
        </record>
<<<<<<< HEAD



        <record model="ir.ui.view" id="partner_type_view_tree">
            <field name="model">partner.partner.type</field>
            <field name="type">tree</field>
            <field name="arch" type="xml">
                <![CDATA[
                <tree string="Partner types">
                    <field name="name" select="1"/>
                </tree>
                ]]>
            </field>
        </record>
        <record model="ir.ui.view" id="partner_type_view_form">
            <field name="model">partner.partner.type</field>
            <field name="type">form</field>
            <field name="arch" type="xml">
                <![CDATA[
                <form string="Partner type">
                    <label name="name"/>
                    <field name="name"/>
                </form>
                ]]>
            </field>
        </record>
        <record model="ir.action.act_window" id="act_partner_type_form">
            <field name="name">Partner types</field>
            <field name="res_model">partner.partner.type</field>
            <field name="view_type">form</field>
        </record>
        <record model="ir.action.act_window.view" id="act_partner_type_form_view1">
            <field name="sequence" eval="10"/>
            <field name="view" ref="partner_type_view_tree"/>
            <field name="act_window" ref="act_partner_type_form"/>
        </record>
        <record model="ir.action.act_window.view" id="act_partner_type_form_view2">
            <field name="sequence" eval="20"/>
            <field name="view" ref="partner_type_view_form"/>
            <field name="act_window" ref="act_partner_type_form"/>
        </record>
        <menuitem name="Partner types" parent="menu_partner_form" sequence="2"
            action="act_partner_type_form" id="menu_partner_type_form"/>

=======
        <record model="partner.partner" id="main">
            <field name="name">B2CK</field>
            <field name="website">http://www.b2ck.com/</field>
        </record>
>>>>>>> c1dfc754
    </data>
</tryton><|MERGE_RESOLUTION|>--- conflicted
+++ resolved
@@ -106,9 +106,6 @@
             <field name="model">partner.partner,0</field>
             <field name="action" ref="report_label"/>
         </record>
-<<<<<<< HEAD
-
-
 
         <record model="ir.ui.view" id="partner_type_view_tree">
             <field name="model">partner.partner.type</field>
@@ -151,11 +148,9 @@
         <menuitem name="Partner types" parent="menu_partner_form" sequence="2"
             action="act_partner_type_form" id="menu_partner_type_form"/>
 
-=======
         <record model="partner.partner" id="main">
             <field name="name">B2CK</field>
             <field name="website">http://www.b2ck.com/</field>
         </record>
->>>>>>> c1dfc754
     </data>
 </tryton>