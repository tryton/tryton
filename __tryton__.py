--- conflicted
+++ resolved
@@ -4,11 +4,8 @@
 {
     'name': 'Carrier Weight',
     'name_de_DE': 'Frachtkosten Gewicht',
-<<<<<<< HEAD
     'name_fr_FR': 'Coût transporteur: Poid',
-=======
     'name_es_AR': 'Transportistas: Pesaje',
->>>>>>> f2a1df7b
     'version': '2.3.0',
     'author': 'B2CK',
     'email': 'info@b2ck.com',
@@ -17,11 +14,8 @@
     'description_de_DE': '''
     - Fügt eine Kostenmethode basierend auf Gewicht hinzu.
     ''',
-<<<<<<< HEAD
     'description_fr_FR': 'Ajoute une méthode de coût basée sur le poids.',
-=======
     'description_es_AR': 'Añade método de costo basado en el peso',
->>>>>>> f2a1df7b
     'depends': [
         'ir',
         'res',
@@ -40,10 +34,7 @@
         ],
     'translation': [
         'locale/de_DE.po',
-<<<<<<< HEAD
         'locale/fr_FR.po',
-=======
         'locale/es_AR.po',
->>>>>>> f2a1df7b
         ],
     }